<script lang="ts">
<<<<<<< HEAD
  import { createEventDispatcher, onMount } from 'svelte';
  import { fly, scale } from 'svelte/transition';
  import { flip } from 'svelte/animate';
  import { quintOut, backOut } from 'svelte/easing';
  import TaskCard from './TaskCard.svelte';
  import TaskForm from './TaskForm.svelte';
  import Icon from '$lib/components/ui/Icon.svelte';
  import { todoTasks, inProgressTasks, doneTasks, updateTask } from '$lib/stores';
  import type { TaskWithDetails, TaskStatus } from '$lib/types/database';

  // Permission props passed from parent
  export let canEdit = false;
  export let isAuthenticated = false;

  const dispatch = createEventDispatcher<{
    taskSelect: { task: TaskWithDetails };
    taskEdit: { task: TaskWithDetails };
    taskComplete: { task: TaskWithDetails };
    taskDelete: { task: TaskWithDetails };
  }>();

  // Subscribe to all task stores at top level
  $: allTodoTasks = $todoTasks;
  $: allInProgressTasks = $inProgressTasks;
  $: allDoneTasks = $doneTasks;

  // Debug logging (remove after fixing)
  $: {
    console.log('📋 KanbanBoard - Todo tasks:', allTodoTasks.length);
    console.log('📋 KanbanBoard - In Progress tasks:', allInProgressTasks.length);
    console.log('📋 KanbanBoard - Done tasks:', allDoneTasks.length);
    if (allTodoTasks.length > 0) {
      console.log('📋 Sample todo task:', allTodoTasks[0]);
    }
  }

  // Mobile detection and swipe state
  let isMobile = false;
  let currentColumnIndex = 0;
  let touchStartX = 0;
  let touchEndX = 0;
  let isSwiping = false;
  let swipeOffset = 0;

  onMount(() => {
    isMobile = window.innerWidth < 768;
    const handleResize = () => {
      isMobile = window.innerWidth < 768;
    };
    window.addEventListener('resize', handleResize);
    return () => window.removeEventListener('resize', handleResize);
  });

  // Column definitions
  const columns = [
    {
      id: 'todo' as TaskStatus,
      title: 'To Do',
      icon: 'circle-empty',
      addButtonText: 'Add Task'
    },
    {
      id: 'in_progress' as TaskStatus,
      title: 'In Progress',
      icon: 'circle-progress',
      addButtonText: 'Start Task'
    },
    {
      id: 'done' as TaskStatus,
      title: 'Done',
      icon: 'circle-check',
      addButtonText: null // No add button for done column
    }
  ] as const;

  // Get tasks for column
  function getTasksForColumn(columnId: TaskStatus) {
    switch (columnId) {
      case 'todo': return allTodoTasks;
      case 'in_progress': return allInProgressTasks;
      case 'done': return allDoneTasks;
      default: return [];
    }
  }

  // Drag and drop state
  let draggedTask: TaskWithDetails | null = null;
  let draggedOverColumn: TaskStatus | null = null;
  let draggedOverIndex: number = -1;

  // Form state
  let isFormOpen = false;
  let editingTask: TaskWithDetails | null = null;

  // Handle task drag start
  function handleDragStart(task: TaskWithDetails, event: DragEvent) {
    draggedTask = task;
    event.dataTransfer?.setData('text/plain', task.id.toString());
    event.dataTransfer!.effectAllowed = 'move';
  }

  // Handle task drag end
  function handleDragEnd() {
    draggedTask = null;
    draggedOverColumn = null;
    draggedOverIndex = -1;
  }

  // Handle column drag over
  function handleColumnDragOver(event: DragEvent, columnId: TaskStatus) {
    event.preventDefault();
    event.dataTransfer!.dropEffect = 'move';
    draggedOverColumn = columnId;
  }

  // Handle column drop
  async function handleColumnDrop(event: DragEvent, targetStatus: TaskStatus) {
    event.preventDefault();
    
    if (!draggedTask) return;

    // Don't update if dropping in same column
    if (draggedTask.status === targetStatus) {
      handleDragEnd();
      return;
    }

    try {
      await updateTask(draggedTask.id, { 
        status: targetStatus,
        boardColumn: targetStatus
      });
    } catch (error) {
      console.error('Failed to update task status:', error);
    }

    handleDragEnd();
  }

  // Handle task card drop for reordering
  function handleTaskDrop(event: DragEvent, targetTask: TaskWithDetails, targetIndex: number) {
    event.preventDefault();
    event.stopPropagation();

    if (!draggedTask || draggedTask.id === targetTask.id) {
      handleDragEnd();
      return;
    }

    // Handle status change and position reordering
    // For now, just update status - position ordering can be added later
    if (draggedTask.status !== targetTask.status) {
      updateTask(draggedTask.id, { 
        status: targetTask.status,
        boardColumn: targetTask.status
      });
    }

    handleDragEnd();
  }

  // Open form for new task
  function openNewTaskForm(status: TaskStatus = 'todo') {
    editingTask = null;
    isFormOpen = true;
  }

  // Open form for editing task
  function openEditTaskForm(task: TaskWithDetails) {
    editingTask = task;
    isFormOpen = true;
    dispatch('taskEdit', { task });
  }

  // Handle task form submit
  function handleTaskFormSubmit(event: CustomEvent<{ task: TaskWithDetails }>) {
    isFormOpen = false;
    editingTask = null;
  }

  // Handle task form cancel
  function handleTaskFormCancel() {
    isFormOpen = false;
    editingTask = null;
  }

  // Handle task selection
  function handleTaskSelect(task: TaskWithDetails) {
    dispatch('taskSelect', { task });
  }

  // Handle task completion
  function handleTaskComplete(task: TaskWithDetails) {
    dispatch('taskComplete', { task });
  }

  // Handle task deletion
  function handleTaskDelete(task: TaskWithDetails) {
    dispatch('taskDelete', { task });
  }

  // Format time display for better UX
  function formatTime(minutes: number): string {
    if (minutes < 60) {
      return `${minutes}m`;
    }
    const hours = Math.floor(minutes / 60);
    const mins = minutes % 60;
    return mins > 0 ? `${hours}h ${mins}m` : `${hours}h`;
  }

  // Calculate column statistics
  function getColumnStats(tasks: TaskWithDetails[]) {
    const totalTasks = tasks.length;
    const totalTime = tasks.reduce((sum, task) => sum + task.estimatedMinutes, 0);
    
    return {
      count: totalTasks,
      time: totalTime,
      timeFormatted: formatTime(totalTime)
    };
  }

  // Mobile swipe handlers
  function handleTouchStart(e: TouchEvent) {
    if (!isMobile || typeof window === 'undefined') return;
    touchStartX = e.touches[0].clientX;
    isSwiping = true;
  }

  function handleTouchMove(e: TouchEvent) {
    if (!isMobile || !isSwiping || typeof window === 'undefined') return;
    const currentX = e.touches[0].clientX;
    swipeOffset = currentX - touchStartX;
    
    // Add resistance at edges
    if ((currentColumnIndex === 0 && swipeOffset > 0) || 
        (currentColumnIndex === columns.length - 1 && swipeOffset < 0)) {
      swipeOffset *= 0.3;
    }
  }

  function handleTouchEnd(e: TouchEvent) {
    if (!isMobile || !isSwiping || typeof window === 'undefined') return;
    
    touchEndX = e.changedTouches[0].clientX;
    const swipeDistance = touchEndX - touchStartX;
    const threshold = 50; // minimum swipe distance
    
    if (Math.abs(swipeDistance) > threshold) {
      if (swipeDistance > 0 && currentColumnIndex > 0) {
        currentColumnIndex--;
      } else if (swipeDistance < 0 && currentColumnIndex < columns.length - 1) {
        currentColumnIndex++;
      }
    }
    
    swipeOffset = 0;
    isSwiping = false;
  }

  function navigateColumn(direction: number) {
    const newIndex = currentColumnIndex + direction;
    if (newIndex >= 0 && newIndex < columns.length) {
      currentColumnIndex = newIndex;
    }
  }

  // Handle task movement from mobile TaskCard
  function handleTaskMove(event: CustomEvent<{ task: TaskWithDetails; newStatus: TaskStatus }>) {
    const { task, newStatus } = event.detail;
    updateTask(task.id, { 
      status: newStatus,
      boardColumn: newStatus
    });
  }
</script>

<div class="kanban-board">
  <!-- Board Header -->
  <div class="board-header">
    <h2 class="board-title">Task Board</h2>
    {#if canEdit}
      <button 
        class="btn btn-primary"
        onclick={() => openNewTaskForm()}
        title="Add new task (Cmd+N)"
      >
        + New Task
      </button>
    {/if}
  </div>

  <!-- Mobile Column Indicators -->
  {#if isMobile}
    <div class="mobile-indicators">
      <div class="mobile-indicators-left">
        {#each columns as column, index}
          {@const columnTasks = getTasksForColumn(column.id)}
          <button 
            class="indicator-dot" 
            class:active={currentColumnIndex === index}
            onclick={() => currentColumnIndex = index}
            onkeydown={(e) => {
              if (e.key === 'Enter' || e.key === ' ') {
                e.preventDefault();
                currentColumnIndex = index;
              }
            }}
            aria-label="{column.title} ({columnTasks.length} tasks)"
            title="{column.title} ({columnTasks.length} tasks)"
          >
            <Icon name={column.icon} size={16} color={currentColumnIndex === index ? 'white' : 'var(--nord4)'} />
            {#if columnTasks.length > 0}
              <span class="indicator-count indicator-count-{column.id}">
                {columnTasks.length}
              </span>
            {/if}
          </button>
        {/each}
      </div>
      {#if canEdit}
        <button 
          class="mobile-add-task-btn"
          onclick={() => openNewTaskForm()}
          title="Add new task"
          aria-label="Add new task"
        >
          +
        </button>
      {/if}
    </div>
  {/if}

  <!-- Kanban Wrapper -->
  <div class="kanban-wrapper" class:mobile={isMobile}>
    <div 
      class="kanban-columns"
      class:mobile-columns={isMobile}
      style={isMobile ? `transform: translateX(calc(-${currentColumnIndex * 33.333}% + ${swipeOffset}px))` : ''}
      ontouchstart={isMobile && typeof window !== 'undefined' ? handleTouchStart : undefined}
      ontouchmove={isMobile && typeof window !== 'undefined' ? handleTouchMove : undefined}
      ontouchend={isMobile && typeof window !== 'undefined' ? handleTouchEnd : undefined}
    >
      {#each columns as column, index}
        {#key [allTodoTasks, allInProgressTasks, allDoneTasks]}
          {@const columnTasks = getTasksForColumn(column.id)}
          {@const stats = getColumnStats(columnTasks)}
          {#if typeof console !== 'undefined'}
            {@html console.log(`🔄 Column ${column.title} - columnTasks:`, columnTasks.length, columnTasks) || ''}
          {/if}
        
        <!-- Show all columns on desktop, and all columns on mobile for swipe -->
        {#if !isMobile || true}
          <div 
            class="kanban-column column-{column.id}"
            class:drag-over={draggedOverColumn === column.id}
            class:active-mobile={isMobile && index === currentColumnIndex}
            role="region"
            aria-label="{column.title} tasks"
            ondragover={(e) => handleColumnDragOver(e, column.id)}
            ondrop={(e) => handleColumnDrop(e, column.id)}
          >
            <!-- Column Header -->
            <div class="column-header">
              <div class="column-title-row">
                <div class="column-title-left">
                  <span class="column-icon">
                    <Icon name={column.icon} size={20} color="var(--nord6)" />
                  </span>
                  <h3 class="column-name">{column.title}</h3>
                </div>
            <div class="column-stats-inline">
              <span class="task-count">{stats.count}</span>
              {#if stats.time > 0}
                <span class="time-estimate" title="Total estimated time">
                  {stats.timeFormatted}
                </span>
              {/if}
            </div>
          </div>
        </div>

        <!-- Tasks List -->
        <div class="tasks-list" role="list">
          {#each columnTasks as task, index (task.id)}
            <div
              class="task-item kanban-task-card"
              class:moving={draggedTask?.id === task.id}
              role="listitem"
              animate:flip={{ duration: 400, easing: quintOut }}
              in:fly={{ x: -30, duration: 300, easing: backOut }}
              out:fly={{ x: 30, duration: 200, easing: quintOut }}
              ondrop={(e) => handleTaskDrop(e, task, index)}
              ondragover={(e) => e.preventDefault()}
            >
              <TaskCard
                {task}
                {canEdit}
                {isAuthenticated}
                variant="kanban"
                selectable={true}
                draggable={canEdit}
                showTimer={column.id !== 'done'}
                on:select={() => handleTaskSelect(task)}
                on:edit={() => openEditTaskForm(task)}
                on:complete={() => handleTaskComplete(task)}
                on:delete={() => handleTaskDelete(task)}
                on:move={handleTaskMove}
                on:dragstart={(e) => handleDragStart(task, e.detail.event)}
                on:dragend={handleDragEnd}
              />
            </div>
          {/each}

          <!-- Empty state -->
          {#if columnTasks.length === 0}
            <div 
              class="empty-column"
              in:scale={{ duration: 300, easing: backOut, start: 0.8 }}
              out:scale={{ duration: 200, easing: quintOut, start: 0.8 }}
            >
              <div class="empty-icon">
                <Icon name={column.icon} size={48} color="var(--nord3)" />
              </div>
              <p class="empty-text">No tasks in {column.title.toLowerCase()}</p>
              {#if column.addButtonText}
                <button 
                  class="btn btn-ghost btn-sm transition-all hover-scale active-press"
                  onclick={() => openNewTaskForm(column.id)}
                >
                  {column.addButtonText}
                </button>
              {/if}
            </div>
          {/if}

          <!-- Add Task Button (for non-empty columns) -->
          {#if canEdit && column.addButtonText && columnTasks.length > 0}
            <button 
              class="add-task-btn transition-all hover-scale active-press"
              onclick={() => openNewTaskForm(column.id)}
              title="Add task to {column.title}"
            >
              + Add Task
            </button>
          {/if}
          </div>
          </div>
          {/if}
        {/key}
      {/each}
    </div>
  </div>

  <!-- Mobile Bottom Navigation -->
  {#if isMobile}
    <div class="mobile-bottom-nav">
      <button 
        class="nav-arrow nav-prev" 
        disabled={currentColumnIndex === 0}
        onclick={() => navigateColumn(-1)}
        onkeydown={(e) => {
          if (e.key === 'Enter' || e.key === ' ') {
            e.preventDefault();
            navigateColumn(-1);
          }
        }}
        title="Previous column"
        aria-label="Previous column"
      >
        <Icon name="arrow-left" size={20} color={currentColumnIndex === 0 ? 'var(--nord3)' : 'var(--nord6)'} />
      </button>
      <span class="current-column-name">
        {columns[currentColumnIndex].title}
      </span>
      <button 
        class="nav-arrow nav-next" 
        disabled={currentColumnIndex === columns.length - 1}
        onclick={() => navigateColumn(1)}
        onkeydown={(e) => {
          if (e.key === 'Enter' || e.key === ' ') {
            e.preventDefault();
            navigateColumn(1);
          }
        }}
        title="Next column"
        aria-label="Next column"
      >
        <Icon name="arrow-right" size={20} color={currentColumnIndex === columns.length - 1 ? 'var(--nord3)' : 'var(--nord6)'} />
      </button>
    </div>
  {/if}
=======
	import { createEventDispatcher, onMount } from 'svelte';
	import { fly, scale, fade } from 'svelte/transition';
	import { flip } from 'svelte/animate';
	import { quintOut, backOut } from 'svelte/easing';
	import TaskCard from './TaskCard.svelte';
	import TaskForm from './TaskForm.svelte';
	import Icon from '$lib/components/ui/Icon.svelte';
	import LoadingSpinner from '$lib/components/base/LoadingSpinner.svelte';
	import SkeletonLoader from '$lib/components/base/SkeletonLoader.svelte';
	import { todoTasks, inProgressTasks, doneTasks, updateTask, loadingTasks } from '$lib/stores';
	import type { TaskWithDetails, TaskStatus } from '$lib/types/database';

	const dispatch = createEventDispatcher<{
		taskSelect: { task: TaskWithDetails };
		taskEdit: { task: TaskWithDetails };
		taskComplete: { task: TaskWithDetails };
		taskDelete: { task: TaskWithDetails };
	}>();

	// Subscribe to all task stores at top level
	$: allTodoTasks = $todoTasks;
	$: allInProgressTasks = $inProgressTasks;
	$: allDoneTasks = $doneTasks;

	// Debug logging (remove after fixing)
	$: {
		console.log('📋 KanbanBoard - Todo tasks:', allTodoTasks.length);
		console.log('📋 KanbanBoard - In Progress tasks:', allInProgressTasks.length);
		console.log('📋 KanbanBoard - Done tasks:', allDoneTasks.length);
		if (allTodoTasks.length > 0) {
			console.log('📋 Sample todo task:', allTodoTasks[0]);
		}
	}

	// Mobile detection and swipe state
	let isMobile = false;
	let currentColumnIndex = 0;
	let touchStartX = 0;
	let touchEndX = 0;
	let isSwiping = false;
	let swipeOffset = 0;

	onMount(() => {
		isMobile = window.innerWidth < 768;
		const handleResize = () => {
			isMobile = window.innerWidth < 768;
		};
		window.addEventListener('resize', handleResize);
		return () => window.removeEventListener('resize', handleResize);
	});

	// Column definitions
	const columns = [
		{
			id: 'todo' as TaskStatus,
			title: 'To Do',
			icon: 'circle-empty',
			addButtonText: 'Add Task'
		},
		{
			id: 'in_progress' as TaskStatus,
			title: 'In Progress',
			icon: 'circle-progress',
			addButtonText: 'Start Task'
		},
		{
			id: 'done' as TaskStatus,
			title: 'Done',
			icon: 'circle-check',
			addButtonText: null // No add button for done column
		}
	] as const;

	// Get tasks for column
	function getTasksForColumn(columnId: TaskStatus) {
		switch (columnId) {
			case 'todo':
				return allTodoTasks;
			case 'in_progress':
				return allInProgressTasks;
			case 'done':
				return allDoneTasks;
			default:
				return [];
		}
	}

	// Drag and drop state
	let draggedTask: TaskWithDetails | null = null;
	let draggedOverColumn: TaskStatus | null = null;
	let draggedOverIndex: number = -1;

	// Form state
	let isFormOpen = false;
	let editingTask: TaskWithDetails | null = null;

	// Handle task drag start
	function handleDragStart(task: TaskWithDetails, event: DragEvent) {
		draggedTask = task;
		event.dataTransfer?.setData('text/plain', task.id.toString());
		event.dataTransfer!.effectAllowed = 'move';
	}

	// Handle task drag end
	function handleDragEnd() {
		draggedTask = null;
		draggedOverColumn = null;
		draggedOverIndex = -1;
	}

	// Handle column drag over
	function handleColumnDragOver(event: DragEvent, columnId: TaskStatus) {
		event.preventDefault();
		event.dataTransfer!.dropEffect = 'move';
		draggedOverColumn = columnId;
	}

	// Handle column drop
	async function handleColumnDrop(event: DragEvent, targetStatus: TaskStatus) {
		event.preventDefault();

		if (!draggedTask) return;

		// Don't update if dropping in same column
		if (draggedTask.status === targetStatus) {
			handleDragEnd();
			return;
		}

		try {
			await updateTask(draggedTask.id, {
				status: targetStatus,
				boardColumn: targetStatus
			});
		} catch (error) {
			console.error('Failed to update task status:', error);
		}

		handleDragEnd();
	}

	// Handle task card drop for reordering
	function handleTaskDrop(event: DragEvent, targetTask: TaskWithDetails, targetIndex: number) {
		event.preventDefault();
		event.stopPropagation();

		if (!draggedTask || draggedTask.id === targetTask.id) {
			handleDragEnd();
			return;
		}

		// Handle status change and position reordering
		// For now, just update status - position ordering can be added later
		if (draggedTask.status !== targetTask.status) {
			updateTask(draggedTask.id, {
				status: targetTask.status,
				boardColumn: targetTask.status
			});
		}

		handleDragEnd();
	}

	// Open form for new task
	function openNewTaskForm(status: TaskStatus = 'todo') {
		editingTask = null;
		isFormOpen = true;
	}

	// Open form for editing task
	function openEditTaskForm(task: TaskWithDetails) {
		editingTask = task;
		isFormOpen = true;
		dispatch('taskEdit', { task });
	}

	// Handle task form submit
	function handleTaskFormSubmit(event: CustomEvent<{ task: TaskWithDetails }>) {
		isFormOpen = false;
		editingTask = null;
	}

	// Handle task form cancel
	function handleTaskFormCancel() {
		isFormOpen = false;
		editingTask = null;
	}

	// Handle task selection
	function handleTaskSelect(task: TaskWithDetails) {
		dispatch('taskSelect', { task });
	}

	// Handle task completion
	function handleTaskComplete(task: TaskWithDetails) {
		dispatch('taskComplete', { task });
	}

	// Handle task deletion
	function handleTaskDelete(task: TaskWithDetails) {
		dispatch('taskDelete', { task });
	}

	// Format time display for better UX
	function formatTime(minutes: number): string {
		if (minutes < 60) {
			return `${minutes}m`;
		}
		const hours = Math.floor(minutes / 60);
		const mins = minutes % 60;
		return mins > 0 ? `${hours}h ${mins}m` : `${hours}h`;
	}

	// Calculate column statistics
	function getColumnStats(tasks: TaskWithDetails[]) {
		const totalTasks = tasks.length;
		const totalTime = tasks.reduce((sum, task) => sum + task.estimatedMinutes, 0);

		return {
			count: totalTasks,
			time: totalTime,
			timeFormatted: formatTime(totalTime)
		};
	}

	// Mobile swipe handlers
	function handleTouchStart(e: TouchEvent) {
		if (!isMobile || typeof window === 'undefined') return;
		touchStartX = e.touches[0].clientX;
		isSwiping = true;
	}

	function handleTouchMove(e: TouchEvent) {
		if (!isMobile || !isSwiping || typeof window === 'undefined') return;
		const currentX = e.touches[0].clientX;
		swipeOffset = currentX - touchStartX;

		// Add resistance at edges
		if (
			(currentColumnIndex === 0 && swipeOffset > 0) ||
			(currentColumnIndex === columns.length - 1 && swipeOffset < 0)
		) {
			swipeOffset *= 0.3;
		}
	}

	function handleTouchEnd(e: TouchEvent) {
		if (!isMobile || !isSwiping || typeof window === 'undefined') return;

		touchEndX = e.changedTouches[0].clientX;
		const swipeDistance = touchEndX - touchStartX;
		const threshold = 50; // minimum swipe distance

		if (Math.abs(swipeDistance) > threshold) {
			if (swipeDistance > 0 && currentColumnIndex > 0) {
				currentColumnIndex--;
			} else if (swipeDistance < 0 && currentColumnIndex < columns.length - 1) {
				currentColumnIndex++;
			}
		}

		swipeOffset = 0;
		isSwiping = false;
	}

	function navigateColumn(direction: number) {
		const newIndex = currentColumnIndex + direction;
		if (newIndex >= 0 && newIndex < columns.length) {
			currentColumnIndex = newIndex;
		}
	}

	// Handle task movement from mobile TaskCard
	function handleTaskMove(event: CustomEvent<{ task: TaskWithDetails; newStatus: TaskStatus }>) {
		const { task, newStatus } = event.detail;
		updateTask(task.id, {
			status: newStatus,
			boardColumn: newStatus
		});
	}
</script>

<div class="kanban-board">
	<!-- Board Header Container -->
	<div class="board-header-container">
		<div class="board-header">
			<h2 class="board-title">Task Board</h2>
			<button
				class="btn btn-primary"
				onclick={() => openNewTaskForm()}
				title="Add new task (Cmd+N)"
			>
				+ New Task
			</button>
		</div>
	</div>

	<!-- Mobile Column Indicators -->
	{#if isMobile}
		<div class="mobile-indicators">
			<div class="mobile-indicators-left">
				{#each columns as column, index}
					{@const columnTasks = getTasksForColumn(column.id)}
					<button
						class="indicator-dot"
						class:active={currentColumnIndex === index}
						onclick={() => (currentColumnIndex = index)}
						onkeydown={(e) => {
							if (e.key === 'Enter' || e.key === ' ') {
								e.preventDefault();
								currentColumnIndex = index;
							}
						}}
						aria-label="{column.title} ({columnTasks.length} tasks)"
						title="{column.title} ({columnTasks.length} tasks)"
					>
						<Icon
							name={column.icon}
							size={16}
							color={currentColumnIndex === index ? 'white' : 'var(--nord4)'}
						/>
						{#if columnTasks.length > 0}
							<span class="indicator-count indicator-count-{column.id}">
								{columnTasks.length}
							</span>
						{/if}
					</button>
				{/each}
			</div>
			<button
				class="mobile-add-task-btn"
				onclick={() => openNewTaskForm()}
				title="Add new task"
				aria-label="Add new task"
			>
				+
			</button>
		</div>
	{/if}

	<!-- Kanban Wrapper -->
	<div class="kanban-wrapper" class:mobile={isMobile}>
		<div
			class="kanban-columns"
			class:mobile-columns={isMobile}
			style={isMobile
				? `transform: translateX(calc(-${currentColumnIndex * 33.333}% + ${swipeOffset}px))`
				: ''}
			ontouchstart={isMobile && typeof window !== 'undefined' ? handleTouchStart : undefined}
			ontouchmove={isMobile && typeof window !== 'undefined' ? handleTouchMove : undefined}
			ontouchend={isMobile && typeof window !== 'undefined' ? handleTouchEnd : undefined}
		>
			{#each columns as column, index}
				{#key [allTodoTasks, allInProgressTasks, allDoneTasks]}
					{@const columnTasks = getTasksForColumn(column.id)}
					{@const stats = getColumnStats(columnTasks)}
					{#if typeof console !== 'undefined'}
						{@html console.log(
							`🔄 Column ${column.title} - columnTasks:`,
							columnTasks.length,
							columnTasks
						) || ''}
					{/if}

					<!-- Show all columns on desktop, and all columns on mobile for swipe -->
					{#if !isMobile || true}
						<div
							class="kanban-column column-{column.id}"
							class:drag-over={draggedOverColumn === column.id}
							class:active-mobile={isMobile && index === currentColumnIndex}
							role="region"
							aria-label="{column.title} tasks"
							ondragover={(e) => handleColumnDragOver(e, column.id)}
							ondrop={(e) => handleColumnDrop(e, column.id)}
						>
							<!-- Column Header -->
							<div class="column-header">
								<div class="column-title-row">
									<div class="column-title-left">
										<span class="column-icon">
											<Icon name={column.icon} size={20} color="var(--nord6)" />
										</span>
										<h3 class="column-name">{column.title}</h3>
									</div>
									<div class="column-stats-inline">
										<span class="task-count">{stats.count}</span>
										{#if stats.time > 0}
											<span class="time-estimate" title="Total estimated time">
												{stats.timeFormatted}
											</span>
										{/if}
									</div>
								</div>
							</div>

							<!-- Tasks List -->
							<div class="tasks-list" role="list">
								{#if $loadingTasks}
									<!-- Loading state - show skeleton loaders -->
									<div class="loading-tasks" in:fade={{ duration: 200 }}>
										{#each Array(3) as _, i (i)}
											<div class="skeleton-task-card">
												<SkeletonLoader variant="text" count={1} />
												<SkeletonLoader variant="text" count={1} width="40%" />
											</div>
										{/each}
									</div>
								{:else}
									{#each columnTasks as task, index (task.id)}
										<div
											class="task-item kanban-task-card"
											class:moving={draggedTask?.id === task.id}
											role="listitem"
											animate:flip={{ duration: 400, easing: quintOut }}
											in:fly={{ x: -30, duration: 300, easing: backOut }}
											out:fly={{ x: 30, duration: 200, easing: quintOut }}
											ondrop={(e) => handleTaskDrop(e, task, index)}
											ondragover={(e) => e.preventDefault()}
										>
											<TaskCard
												{task}
												variant="kanban"
												selectable={true}
												draggable={true}
												showTimer={column.id !== 'done'}
												on:select={() => handleTaskSelect(task)}
												on:edit={() => openEditTaskForm(task)}
												on:complete={() => handleTaskComplete(task)}
												on:delete={() => handleTaskDelete(task)}
												on:move={handleTaskMove}
												on:dragstart={(e) => handleDragStart(task, e.detail.event)}
												on:dragend={handleDragEnd}
											/>
										</div>
									{/each}

									<!-- Empty state -->
									{#if columnTasks.length === 0 && !$loadingTasks}
										<div
											class="empty-column"
											in:scale={{ duration: 300, easing: backOut, start: 0.8 }}
											out:scale={{ duration: 200, easing: quintOut, start: 0.8 }}
										>
											<div class="empty-icon">
												<Icon name={column.icon} size={48} color="var(--nord3)" />
											</div>
											<p class="empty-text">No tasks in {column.title.toLowerCase()}</p>
											{#if column.addButtonText}
												<button
													class="btn btn-ghost btn-sm hover-scale active-press transition-all"
													onclick={() => openNewTaskForm(column.id)}
												>
													{column.addButtonText}
												</button>
											{/if}
										</div>
									{/if}
								{/if}

								<!-- Add Task Button (for non-empty columns) -->
								{#if column.addButtonText && columnTasks.length > 0}
									<button
										class="add-task-btn hover-scale active-press transition-all"
										onclick={() => openNewTaskForm(column.id)}
										title="Add task to {column.title}"
									>
										+ Add Task
									</button>
								{/if}
							</div>
						</div>
					{/if}
				{/key}
			{/each}
		</div>
	</div>

	<!-- Mobile Bottom Navigation -->
	{#if isMobile}
		<div class="mobile-bottom-nav">
			<button
				class="nav-arrow nav-prev"
				disabled={currentColumnIndex === 0}
				onclick={() => navigateColumn(-1)}
				onkeydown={(e) => {
					if (e.key === 'Enter' || e.key === ' ') {
						e.preventDefault();
						navigateColumn(-1);
					}
				}}
				title="Previous column"
				aria-label="Previous column"
			>
				<Icon
					name="arrow-left"
					size={20}
					color={currentColumnIndex === 0 ? 'var(--nord3)' : 'var(--nord6)'}
				/>
			</button>
			<span class="current-column-name">
				{columns[currentColumnIndex].title}
			</span>
			<button
				class="nav-arrow nav-next"
				disabled={currentColumnIndex === columns.length - 1}
				onclick={() => navigateColumn(1)}
				onkeydown={(e) => {
					if (e.key === 'Enter' || e.key === ' ') {
						e.preventDefault();
						navigateColumn(1);
					}
				}}
				title="Next column"
				aria-label="Next column"
			>
				<Icon
					name="arrow-right"
					size={20}
					color={currentColumnIndex === columns.length - 1 ? 'var(--nord3)' : 'var(--nord6)'}
				/>
			</button>
		</div>
	{/if}
>>>>>>> 8b5b9e28
</div>

<!-- Task Form Modal -->
<TaskForm
	bind:isOpen={isFormOpen}
	task={editingTask}
	on:submit={handleTaskFormSubmit}
	on:cancel={handleTaskFormCancel}
	on:close={handleTaskFormCancel}
/>

<style>
<<<<<<< HEAD
  .kanban-board {
    display: flex;
    flex-direction: column;
    height: 100%;
    gap: 0.5rem;
    background: var(--nord0);
    box-sizing: border-box;
  }

  .board-header {
    display: flex;
    align-items: center;
    justify-content: space-between;
    padding: 1.25rem 1.5rem;
    margin: 1rem;
    margin-bottom: 0;
    background: var(--nord1);
    border: 1px solid var(--nord3);
    border-radius: var(--radius-lg);
    box-shadow: 0 1px 3px rgba(0, 0, 0, 0.1);
    box-sizing: border-box;
  }

  .board-title {
    font-size: 1.75rem;
    font-weight: 700;
    color: var(--nord6);
    margin: 0;
    letter-spacing: -0.025em;
  }

  .btn {
    padding: 0.75rem 1.5rem;
    border: none;
    border-radius: var(--radius-lg);
    font-size: 0.875rem;
    font-weight: 600;
    cursor: pointer;
    transition: all 0.2s ease;
    display: inline-flex;
    align-items: center;
    gap: 0.5rem;
    box-shadow: 0 1px 2px rgba(0, 0, 0, 0.05);
  }

  .btn-primary {
    background: var(--nord8);
    color: var(--nord0);
  }

  .btn-primary:hover {
    background: var(--nord9);
    transform: translateY(-2px);
    box-shadow: 0 4px 12px rgba(129, 161, 193, 0.3);
  }

  .btn-ghost {
    background: transparent;
    color: var(--nord4);
    border: 1px solid var(--nord3);
  }

  .btn-ghost:hover {
    background: var(--nord2);
    border-color: var(--nord4);
  }

  .btn-sm {
    padding: 0.375rem 0.75rem;
    font-size: 0.75rem;
  }

  .kanban-columns {
    display: grid;
    grid-template-columns: 1fr 1fr;
    grid-template-rows: 1fr 1fr;
    gap: 1.5rem;
    flex: 1;
    width: 100%;
    min-height: 0;
    height: 600px; /* Fixed height for proper layout */
    padding: 1rem;
    box-sizing: border-box;
  }

  .kanban-column {
    background: var(--nord1);
    border: 1px solid var(--nord3);
    border-radius: var(--radius-lg);
    display: flex;
    flex-direction: column;
    transition: all 0.2s ease;
    box-shadow: 0 2px 8px rgba(0, 0, 0, 0.06);
    overflow: hidden;
  }

  .kanban-column.drag-over {
    border-color: var(--nord8);
    box-shadow: 0 0 0 2px rgba(129, 161, 193, 0.2);
  }

  /* Column-specific grid positioning and styling */
  .column-todo {
    grid-row: 1 / 3; /* Spans both rows (full height) */
    grid-column: 1;
    background: linear-gradient(135deg, var(--nord1) 0%, rgba(129, 161, 193, 0.03) 100%);
    border-color: rgba(129, 161, 193, 0.2);
  }

  .column-in_progress {
    grid-row: 1;
    grid-column: 2;
    background: linear-gradient(135deg, var(--nord1) 0%, rgba(235, 203, 139, 0.03) 100%);
    border-color: rgba(235, 203, 139, 0.2);
  }

  .column-done {
    grid-row: 2;
    grid-column: 2;
    background: linear-gradient(135deg, var(--nord1) 0%, rgba(163, 190, 140, 0.03) 100%);
    border-color: rgba(163, 190, 140, 0.2);
  }

  .column-header {
    padding: 1.25rem 1.5rem;
    border-bottom: 1px solid rgba(255, 255, 255, 0.1);
    background: rgba(255, 255, 255, 0.02);
    backdrop-filter: blur(10px);
  }

  .column-title-row {
    display: flex;
    align-items: center;
    justify-content: space-between;
    width: 100%;
  }

  .column-title-left {
    display: flex;
    align-items: center;
    gap: 0.75rem;
  }

  .column-icon {
    font-size: 1.25rem;
    color: var(--nord4);
    font-weight: 400;
  }

  .column-name {
    font-size: 1.125rem;
    font-weight: 700;
    color: var(--nord6);
    margin: 0;
    letter-spacing: -0.01em;
  }

  .column-stats-inline {
    display: flex;
    align-items: center;
    gap: 0.75rem;
  }

  .task-count {
    background: var(--nord2);
    color: var(--nord6);
    font-size: 0.8125rem;
    font-weight: 700;
    padding: 0.25rem 0.625rem;
    border-radius: 1rem;
    min-width: 1.5rem;
    text-align: center;
    box-shadow: 0 1px 3px rgba(0, 0, 0, 0.1);
    border: 1px solid var(--nord3);
  }

  .time-estimate {
    color: var(--nord8);
    background: rgba(129, 161, 193, 0.1);
    padding: 0.25rem 0.5rem;
    border-radius: var(--radius-md);
    font-weight: 600;
    font-size: 0.8125rem;
  }

  .tasks-list {
    flex: 1;
    padding: 1rem;
    overflow-y: auto;
    display: flex;
    flex-direction: column;
    gap: 0.75rem;
  }

  .task-item {
    transition: transform 0.2s ease;
    width: 100%;
  }

  .empty-column {
    display: flex;
    flex-direction: column;
    align-items: center;
    justify-content: center;
    text-align: center;
    padding: 2rem 1rem;
    color: var(--nord4);
    flex: 1;
  }

  .empty-icon {
    font-size: 2rem;
    margin-bottom: 0.5rem;
    opacity: 0.5;
  }

  .empty-text {
    font-size: 0.875rem;
    margin: 0 0 1rem;
  }

  .add-task-btn {
    padding: 0.75rem;
    border: 2px dashed var(--nord3);
    border-radius: var(--radius-md);
    background: transparent;
    color: var(--nord4);
    font-size: 0.875rem;
    cursor: pointer;
    transition: all 0.2s ease;
    margin-top: 0.5rem;
  }

  .add-task-btn:hover {
    border-color: var(--nord8);
    color: var(--nord8);
    background: rgba(129, 161, 193, 0.05);
  }

  .kanban-wrapper {
    background: var(--nord1);
    border: 1px solid var(--nord3);
    border-radius: var(--radius-lg);
    margin: 1rem;
    flex: 1;
    box-sizing: border-box;
    overflow-x: hidden;
  }

  /* Mobile Styles */
  .kanban-wrapper.mobile {
    overflow: hidden;
    position: relative;
    flex: 1;
    padding: 0;
    width: 100%;
    max-width: 100%;
  }

  .kanban-columns.mobile-columns {
    display: flex;
    transition: transform 0.3s ease-out;
    width: 300%; /* 3 columns × 100% */
    height: 100%;
    grid-template-columns: none;
    grid-template-rows: none;
  }

  .mobile-columns .kanban-column {
    width: 33.333%; /* Each column takes 1/3 of total width */
    grid-row: auto !important;
    grid-column: auto !important;
    flex-shrink: 0;
    height: 100%;
    min-height: 0;
  }

  .mobile-indicators {
    display: none;
    justify-content: space-between;
    align-items: center;
    gap: 0.75rem;
    padding: 1rem;
    margin: 1rem;
    margin-bottom: 0;
    background: var(--nord1);
    border: 1px solid var(--nord3);
    border-radius: var(--radius-lg);
  }

  .mobile-indicators-left {
    display: flex;
    gap: 0.75rem;
    align-items: center;
  }

  .indicator-dot {
    width: 3rem;
    height: 3rem;
    border-radius: 50%;
    border: 2px solid var(--nord3);
    background: var(--nord2);
    position: relative;
    cursor: pointer;
    transition: all 0.2s ease;
    display: flex;
    align-items: center;
    justify-content: center;
  }

  .indicator-dot.active {
    background: var(--nord8);
    border-color: var(--nord8);
    transform: scale(1.1);
  }

  .indicator-count {
    position: absolute;
    top: -8px;
    right: -8px;
    color: white;
    font-size: 0.75rem;
    padding: 2px 6px;
    border-radius: 10px;
    font-weight: 600;
    min-width: 1.25rem;
    text-align: center;
  }

  /* Color coding for task count badges */
  .indicator-count-todo {
    background: var(--nord12); /* Orange */
  }

  .indicator-count-in_progress {
    background: var(--nord14); /* Green */
  }

  .indicator-count-done {
    background: var(--nord3); /* Gray */
    color: var(--nord6); /* Better contrast for gray background */
  }

  .mobile-add-task-btn {
    width: 2.5rem;
    height: 2.5rem;
    border-radius: 50%;
    background: var(--nord8);
    color: white;
    border: none;
    cursor: pointer;
    transition: all 0.2s ease;
    display: flex;
    align-items: center;
    justify-content: center;
    font-size: 1.25rem;
    font-weight: bold;
    box-shadow: 0 2px 8px rgba(0, 0, 0, 0.1);
  }

  .mobile-add-task-btn:hover {
    background: var(--nord9);
    transform: scale(1.05);
    box-shadow: 0 4px 12px rgba(0, 0, 0, 0.15);
  }

  .mobile-bottom-nav {
    display: none;
    align-items: center;
    justify-content: space-between;
    padding: 1rem;
    background: var(--nord1);
    border-top: 1px solid var(--nord3);
  }

  .nav-arrow {
    width: 3rem;
    height: 3rem;
    border-radius: 50%;
    background: var(--nord2);
    border: 1px solid var(--nord3);
    cursor: pointer;
    transition: all 0.2s ease;
    display: flex;
    align-items: center;
    justify-content: center;
  }

  .nav-arrow:not(:disabled):hover {
    background: var(--nord3);
    transform: scale(1.05);
  }

  .nav-arrow:disabled {
    opacity: 0.3;
    cursor: not-allowed;
  }

  .current-column-name {
    font-size: 1rem;
    font-weight: 600;
    color: var(--nord6);
  }

  /* Responsive Breakpoints */
  @media (max-width: 767px) {
    .mobile-indicators {
      display: flex;
    }

    .mobile-bottom-nav {
      display: flex;
    }

    /* Hide desktop grid positioning */
    .column-todo { grid-row: auto !important; grid-column: auto !important; }
    .column-in_progress { grid-row: auto !important; grid-column: auto !important; }
    .column-done { grid-row: auto !important; grid-column: auto !important; }

    /* Hide desktop add button on mobile - using inline button instead */
    .board-header .btn-primary {
      display: none;
    }

    .kanban-board {
      gap: 0.5rem;
      margin: 0.5rem;
      overflow-x: hidden;
      height: 100vh;
      padding-bottom: 4rem; /* Space for bottom nav */
    }

    .board-header {
      padding: 0.75rem 1rem;
      margin: 0;
      margin-bottom: 0.5rem;
      flex-direction: row;
      align-items: center;
      justify-content: center;
      gap: 0.5rem;
      text-align: center;
    }

    .board-title {
      font-size: 1.25rem;
      text-align: center;
      margin: 0;
    }

    .mobile-indicators {
      margin: 0;
      margin-bottom: 0.5rem;
      padding: 0.75rem 1rem;
    }

    .kanban-wrapper {
      margin: 0;
      flex: 1;
      min-height: 0;
      border-radius: 0.5rem;
    }

    .kanban-columns {
      padding: 0;
      height: 100%;
    }

    .mobile-columns .kanban-column {
      margin: 0;
      border-radius: 0;
      border-left: none;
      border-right: none;
      border-top: none;
    }

    .mobile-columns .kanban-column:first-child {
      border-left: 1px solid var(--nord3);
      border-radius: 0.5rem 0 0 0.5rem;
    }

    .mobile-columns .kanban-column:last-child {
      border-right: 1px solid var(--nord3);
      border-radius: 0 0.5rem 0.5rem 0;
    }

    .column-header {
      padding: 1rem;
      border-bottom: 1px solid var(--nord3);
    }

    .column-name {
      font-size: 1rem;
    }

    .tasks-list {
      padding: 0.75rem;
      gap: 0.5rem;
    }

    .mobile-bottom-nav {
      position: fixed;
      bottom: 0;
      left: 0;
      right: 0;
      background: var(--nord1);
      border-top: 1px solid var(--nord3);
      padding: 0.75rem 1rem;
      z-index: 100;
    }

    .indicator-dot {
      width: 2.5rem;
      height: 2.5rem;
    }

    .mobile-add-task-btn {
      width: 2.25rem;
      height: 2.25rem;
      font-size: 1rem;
    }
  }

  /* Tablet - Keep Desktop Grid */
  @media (min-width: 768px) and (max-width: 1024px) {
    .board-header {
      flex-direction: column;
      align-items: stretch;
      gap: 1rem;
    }

    .board-title {
      text-align: center;
    }
  }


  /* High contrast mode */
  @media (prefers-contrast: high) {
    .kanban-column {
      border-width: 2px;
    }

    .column-header {
      border-bottom-width: 2px;
    }

    .add-task-btn {
      border-width: 3px;
    }
  }

  /* Reduced motion */
  @media (prefers-reduced-motion: reduce) {
    .kanban-column,
    .task-item,
    .btn,
    .add-task-btn {
      transition: none;
    }
  }

  /* Focus styles for accessibility */
  .btn:focus,
  .add-task-btn:focus {
    outline: 2px solid var(--nord8);
    outline-offset: 2px;
  }

  /* Print styles */
  @media print {
    .board-header {
      page-break-after: avoid;
    }

    .kanban-columns {
      grid-template-columns: 1fr;
      gap: 0.5rem;
    }

    .btn,
    .add-task-btn {
      display: none;
    }
  }
=======
	.kanban-board {
		display: flex;
		flex-direction: column;
		background: var(--nord0);
		box-sizing: border-box;
		margin: 1rem;
	}

	.board-header {
		display: flex;
		align-items: center;
		justify-content: space-between;
		padding: 1.25rem 1.5rem;
		background: var(--nord1);
		border: 1px solid var(--nord3);
		border-radius: var(--radius-lg);
		box-shadow: 0 1px 3px rgba(0, 0, 0, 0.1);
		box-sizing: border-box;
		margin-bottom: 1rem;
	}

	.board-title {
		font-size: 1.75rem;
		font-weight: 700;
		color: var(--nord6);
		letter-spacing: -0.025em;
	}

	.btn {
		padding: 0.75rem 1.5rem;
		border: none;
		border-radius: var(--radius-lg);
		font-size: 0.875rem;
		font-weight: 600;
		cursor: pointer;
		transition: all 0.2s ease;
		display: inline-flex;
		align-items: center;
		gap: 0.5rem;
		box-shadow: 0 1px 2px rgba(0, 0, 0, 0.05);
	}

	.btn-primary {
		background: var(--nord8);
		color: var(--nord0);
	}

	.btn-primary:hover {
		background: var(--nord9);
		transform: translateY(-2px);
		box-shadow: 0 4px 12px rgba(129, 161, 193, 0.3);
	}

	.btn-ghost {
		background: transparent;
		color: var(--nord4);
		border: 1px solid var(--nord3);
	}

	.btn-ghost:hover {
		background: var(--nord2);
		border-color: var(--nord4);
	}

	.btn-sm {
		padding: 0.375rem 0.75rem;
		font-size: 0.75rem;
	}

	.kanban-columns {
		display: grid;
		grid-template-columns: 1fr 1fr;
		grid-template-rows: 1fr 1fr;
		gap: 1.5rem;
		flex: 1;
		width: 100%;
		min-height: 0;
		padding: 1rem;
		box-sizing: border-box;
	}

	.kanban-column {
		background: var(--nord1);
		border: 1px solid var(--nord3);
		border-radius: var(--radius-lg);
		display: flex;
		flex-direction: column;
		transition: all 0.2s ease;
		box-shadow: 0 2px 8px rgba(0, 0, 0, 0.06);
		overflow: hidden;
	}

	.kanban-column.drag-over {
		border-color: var(--nord8);
		box-shadow: 0 0 0 2px rgba(129, 161, 193, 0.2);
	}

	/* Column-specific grid positioning and styling */
	.column-todo {
		grid-row: 1 / 3; /* Spans both rows (full height) */
		grid-column: 1;
		background: linear-gradient(135deg, var(--nord1) 0%, rgba(129, 161, 193, 0.03) 100%);
		border-color: rgba(129, 161, 193, 0.2);
	}

	.column-in_progress {
		grid-row: 1;
		grid-column: 2;
		background: linear-gradient(135deg, var(--nord1) 0%, rgba(235, 203, 139, 0.03) 100%);
		border-color: rgba(235, 203, 139, 0.2);
	}

	.column-done {
		grid-row: 2;
		grid-column: 2;
		background: linear-gradient(135deg, var(--nord1) 0%, rgba(163, 190, 140, 0.03) 100%);
		border-color: rgba(163, 190, 140, 0.2);
	}

	.column-header {
		padding: 1.25rem 1.5rem;
		border-bottom: 1px solid rgba(255, 255, 255, 0.1);
		background: rgba(255, 255, 255, 0.02);
		backdrop-filter: blur(10px);
	}

	.column-title-row {
		display: flex;
		align-items: center;
		justify-content: space-between;
		width: 100%;
	}

	.column-title-left {
		display: flex;
		align-items: center;
		gap: 0.75rem;
	}

	.column-icon {
		font-size: 1.25rem;
		color: var(--nord4);
		font-weight: 400;
	}

	.column-name {
		font-size: 1.125rem;
		font-weight: 700;
		color: var(--nord6);
		margin: 0;
		letter-spacing: -0.01em;
	}

	.column-stats-inline {
		display: flex;
		align-items: center;
		gap: 0.75rem;
	}

	.task-count {
		background: var(--nord2);
		color: var(--nord6);
		font-size: 0.8125rem;
		font-weight: 700;
		padding: 0.25rem 0.625rem;
		border-radius: 1rem;
		min-width: 1.5rem;
		text-align: center;
		box-shadow: 0 1px 3px rgba(0, 0, 0, 0.1);
		border: 1px solid var(--nord3);
	}

	.time-estimate {
		color: var(--nord8);
		background: rgba(129, 161, 193, 0.1);
		padding: 0.25rem 0.5rem;
		border-radius: var(--radius-md);
		font-weight: 600;
		font-size: 0.8125rem;
	}

	.tasks-list {
		flex: 1;
		padding: 1rem;
		overflow-y: auto;
		display: flex;
		flex-direction: column;
		gap: 0.75rem;
	}

	.task-item {
		transition: transform 0.2s ease;
		width: 100%;
	}

	/* Loading states */
	.loading-tasks {
		padding: 0.5rem;
	}

	.skeleton-task-card {
		display: flex;
		flex-direction: column;
		gap: 0.5rem;
		padding: 1rem;
		background: var(--nord1);
		border: 1px solid var(--nord3);
		border-radius: var(--radius-lg);
		margin-bottom: 0.75rem;
	}

	.empty-column {
		display: flex;
		flex-direction: column;
		align-items: center;
		justify-content: center;
		text-align: center;
		padding: 2rem 1rem;
		color: var(--nord4);
		flex: 1;
	}

	.empty-icon {
		font-size: 2rem;
		margin-bottom: 0.5rem;
		opacity: 0.5;
	}

	.empty-text {
		font-size: 0.875rem;
		margin: 0 0 1rem;
	}

	.add-task-btn {
		padding: 0.75rem;
		border: 2px dashed var(--nord3);
		border-radius: var(--radius-md);
		background: transparent;
		color: var(--nord4);
		font-size: 0.875rem;
		cursor: pointer;
		transition: all 0.2s ease;
		margin-top: 0.5rem;
	}

	.add-task-btn:hover {
		border-color: var(--nord8);
		color: var(--nord8);
		background: rgba(129, 161, 193, 0.05);
	}

	.kanban-wrapper {
		background: var(--nord1);
		border: 1px solid var(--nord3);
		border-radius: var(--radius-lg);
		flex: 1;
		box-sizing: border-box;
		overflow-x: hidden;
		display: flex;
		flex-direction: column;
		box-shadow: 0 1px 3px rgba(0, 0, 0, 0.1);
	}

	/* Mobile Styles */
	.kanban-wrapper.mobile {
		overflow: hidden;
		position: relative;
		flex: 1;
		padding: 0;
		max-width: 100%;
	}

	.kanban-columns.mobile-columns {
		display: flex;
		transition: transform 0.3s ease-out;
		width: 300%; /* 3 columns × 100% */
		height: 100%;
		grid-template-columns: none;
		grid-template-rows: none;
	}

	.mobile-columns .kanban-column {
		width: 33.333%; /* Each column takes 1/3 of total width */
		grid-row: auto !important;
		grid-column: auto !important;
		height: 100%;
		min-height: 0;
	}

	.mobile-indicators {
		display: none;
		justify-content: space-between;
		align-items: center;
		gap: 0.75rem;
		padding: 1rem;
		margin: 1rem;
		margin-bottom: 1rem;
		background: var(--nord1);
		border: 1px solid var(--nord3);
		border-radius: var(--radius-lg);
		box-shadow: 0 1px 3px rgba(0, 0, 0, 0.1);
	}

	.mobile-indicators-left {
		display: flex;
		gap: 0.75rem;
		align-items: center;
	}

	.indicator-dot {
		width: 2.25rem;
		height: 2.25rem;
		border-radius: 50%;
		border: 2px solid var(--nord3);
		background: var(--nord2);
		position: relative;
		cursor: pointer;
		transition: all 0.2s ease;
		display: flex;
		align-items: center;
		justify-content: center;
	}

	.indicator-dot.active {
		background: var(--nord8);
		border-color: var(--nord8);
		transform: scale(1.1);
	}

	.indicator-count {
		position: absolute;
		top: -8px;
		right: -8px;
		color: white;
		font-size: 0.75rem;
		padding: 2px 6px;
		border-radius: 10px;
		font-weight: 600;
		min-width: 1.25rem;
		text-align: center;
	}

	/* Color coding for task count badges */
	.indicator-count-todo {
		background: var(--nord12); /* Orange */
	}

	.indicator-count-in_progress {
		background: var(--nord14); /* Green */
	}

	.indicator-count-done {
		background: var(--nord3); /* Gray */
		color: var(--nord6); /* Better contrast for gray background */
	}

	.mobile-add-task-btn {
		width: 2.25rem;
		height: 2.25rem;
		border-radius: 50%;
		background: var(--nord8);
		color: white;
		border: none;
		cursor: pointer;
		transition: all 0.2s ease;
		display: flex;
		align-items: center;
		justify-content: center;
		font-size: 1.125rem;
		font-weight: bold;
		box-shadow: 0 2px 8px rgba(0, 0, 0, 0.1);
	}

	.mobile-add-task-btn:hover {
		background: var(--nord9);
		transform: scale(1.05);
		box-shadow: 0 4px 12px rgba(0, 0, 0, 0.15);
	}

	.mobile-bottom-nav {
		display: none;
		align-items: center;
		justify-content: space-between;
		padding: 1rem;
		background: var(--nord1);
		border-top: 1px solid var(--nord3);
	}

	.nav-arrow {
		width: 2.5rem;
		height: 2.5rem;
		border-radius: 50%;
		background: var(--nord2);
		border: 1px solid var(--nord3);
		cursor: pointer;
		transition: all 0.2s ease;
		display: flex;
		align-items: center;
		justify-content: center;
	}

	.nav-arrow:not(:disabled):hover {
		background: var(--nord3);
		transform: scale(1.05);
	}

	.nav-arrow:disabled {
		opacity: 0.3;
		cursor: not-allowed;
	}

	.current-column-name {
		font-size: 1rem;
		font-weight: 600;
		color: var(--nord6);
	}

	/* Responsive Breakpoints */
	@media (max-width: 767px) {
		.mobile-indicators {
			display: flex;
			margin-left: 0.5rem;
			margin-right: 0.5rem;
			padding: 0.75rem;
		}

		.mobile-bottom-nav {
			display: flex;
			border-radius: var(--radius-md);
			padding: 0.75rem;
			margin-left: 0.5rem;
			margin-right: 0.5rem;
		}

		/* Hide desktop grid positioning */
		.column-todo {
			grid-row: auto !important;
			grid-column: auto !important;
		}
		.column-in_progress {
			grid-row: auto !important;
			grid-column: auto !important;
		}
		.column-done {
			grid-row: auto !important;
			grid-column: auto !important;
		}

		/* Hide desktop add button on mobile - using inline button instead */
		.board-header .btn-primary {
			display: none;
		}

		.kanban-board {
			overflow-x: hidden;
			margin: 0;
		}

		.board-header-container {
			margin-left: 0.5rem;
			margin-right: 0.5rem;
		}

		.board-header {
			padding: 1rem;
			flex-direction: column;
			align-items: center;
			gap: 0.5rem;
			text-align: center;
		}

		.kanban-wrapper {
			margin-left: 0.5rem;
			margin-right: 0.5rem;
		}

		.kanban-column {
			padding: 0.75rem;
			margin: 0;
		}

		.tasks-list {
			padding: 0.5rem;
			gap: 0.5rem;
		}

		.board-title {
			text-align: center;
			font-size: 1.25rem;
		}

		.mobile-indicators-left {
			gap: 0.5rem;
		}
	}

	/* Tablet - Keep Desktop Grid */
	@media (min-width: 768px) and (max-width: 1024px) {
		.board-header {
			flex-direction: column;
			align-items: stretch;
			gap: 1rem;
		}

		.board-title {
			text-align: center;
		}
	}

	/* High contrast mode */
	@media (prefers-contrast: high) {
		.kanban-column {
			border-width: 2px;
		}

		.column-header {
			border-bottom-width: 2px;
		}

		.add-task-btn {
			border-width: 3px;
		}
	}

	/* Reduced motion */
	@media (prefers-reduced-motion: reduce) {
		.kanban-column,
		.task-item,
		.btn,
		.add-task-btn {
			transition: none;
		}
	}

	/* Focus styles for accessibility */
	.btn:focus,
	.add-task-btn:focus {
		outline: 2px solid var(--nord8);
		outline-offset: 2px;
	}

	/* Print styles */
	@media print {
		.board-header {
			page-break-after: avoid;
		}

		.kanban-columns {
			grid-template-columns: 1fr;
			gap: 0.5rem;
		}

		.btn,
		.add-task-btn {
			display: none;
		}
	}
>>>>>>> 8b5b9e28
</style><|MERGE_RESOLUTION|>--- conflicted
+++ resolved
@@ -1,499 +1,4 @@
 <script lang="ts">
-<<<<<<< HEAD
-  import { createEventDispatcher, onMount } from 'svelte';
-  import { fly, scale } from 'svelte/transition';
-  import { flip } from 'svelte/animate';
-  import { quintOut, backOut } from 'svelte/easing';
-  import TaskCard from './TaskCard.svelte';
-  import TaskForm from './TaskForm.svelte';
-  import Icon from '$lib/components/ui/Icon.svelte';
-  import { todoTasks, inProgressTasks, doneTasks, updateTask } from '$lib/stores';
-  import type { TaskWithDetails, TaskStatus } from '$lib/types/database';
-
-  // Permission props passed from parent
-  export let canEdit = false;
-  export let isAuthenticated = false;
-
-  const dispatch = createEventDispatcher<{
-    taskSelect: { task: TaskWithDetails };
-    taskEdit: { task: TaskWithDetails };
-    taskComplete: { task: TaskWithDetails };
-    taskDelete: { task: TaskWithDetails };
-  }>();
-
-  // Subscribe to all task stores at top level
-  $: allTodoTasks = $todoTasks;
-  $: allInProgressTasks = $inProgressTasks;
-  $: allDoneTasks = $doneTasks;
-
-  // Debug logging (remove after fixing)
-  $: {
-    console.log('📋 KanbanBoard - Todo tasks:', allTodoTasks.length);
-    console.log('📋 KanbanBoard - In Progress tasks:', allInProgressTasks.length);
-    console.log('📋 KanbanBoard - Done tasks:', allDoneTasks.length);
-    if (allTodoTasks.length > 0) {
-      console.log('📋 Sample todo task:', allTodoTasks[0]);
-    }
-  }
-
-  // Mobile detection and swipe state
-  let isMobile = false;
-  let currentColumnIndex = 0;
-  let touchStartX = 0;
-  let touchEndX = 0;
-  let isSwiping = false;
-  let swipeOffset = 0;
-
-  onMount(() => {
-    isMobile = window.innerWidth < 768;
-    const handleResize = () => {
-      isMobile = window.innerWidth < 768;
-    };
-    window.addEventListener('resize', handleResize);
-    return () => window.removeEventListener('resize', handleResize);
-  });
-
-  // Column definitions
-  const columns = [
-    {
-      id: 'todo' as TaskStatus,
-      title: 'To Do',
-      icon: 'circle-empty',
-      addButtonText: 'Add Task'
-    },
-    {
-      id: 'in_progress' as TaskStatus,
-      title: 'In Progress',
-      icon: 'circle-progress',
-      addButtonText: 'Start Task'
-    },
-    {
-      id: 'done' as TaskStatus,
-      title: 'Done',
-      icon: 'circle-check',
-      addButtonText: null // No add button for done column
-    }
-  ] as const;
-
-  // Get tasks for column
-  function getTasksForColumn(columnId: TaskStatus) {
-    switch (columnId) {
-      case 'todo': return allTodoTasks;
-      case 'in_progress': return allInProgressTasks;
-      case 'done': return allDoneTasks;
-      default: return [];
-    }
-  }
-
-  // Drag and drop state
-  let draggedTask: TaskWithDetails | null = null;
-  let draggedOverColumn: TaskStatus | null = null;
-  let draggedOverIndex: number = -1;
-
-  // Form state
-  let isFormOpen = false;
-  let editingTask: TaskWithDetails | null = null;
-
-  // Handle task drag start
-  function handleDragStart(task: TaskWithDetails, event: DragEvent) {
-    draggedTask = task;
-    event.dataTransfer?.setData('text/plain', task.id.toString());
-    event.dataTransfer!.effectAllowed = 'move';
-  }
-
-  // Handle task drag end
-  function handleDragEnd() {
-    draggedTask = null;
-    draggedOverColumn = null;
-    draggedOverIndex = -1;
-  }
-
-  // Handle column drag over
-  function handleColumnDragOver(event: DragEvent, columnId: TaskStatus) {
-    event.preventDefault();
-    event.dataTransfer!.dropEffect = 'move';
-    draggedOverColumn = columnId;
-  }
-
-  // Handle column drop
-  async function handleColumnDrop(event: DragEvent, targetStatus: TaskStatus) {
-    event.preventDefault();
-    
-    if (!draggedTask) return;
-
-    // Don't update if dropping in same column
-    if (draggedTask.status === targetStatus) {
-      handleDragEnd();
-      return;
-    }
-
-    try {
-      await updateTask(draggedTask.id, { 
-        status: targetStatus,
-        boardColumn: targetStatus
-      });
-    } catch (error) {
-      console.error('Failed to update task status:', error);
-    }
-
-    handleDragEnd();
-  }
-
-  // Handle task card drop for reordering
-  function handleTaskDrop(event: DragEvent, targetTask: TaskWithDetails, targetIndex: number) {
-    event.preventDefault();
-    event.stopPropagation();
-
-    if (!draggedTask || draggedTask.id === targetTask.id) {
-      handleDragEnd();
-      return;
-    }
-
-    // Handle status change and position reordering
-    // For now, just update status - position ordering can be added later
-    if (draggedTask.status !== targetTask.status) {
-      updateTask(draggedTask.id, { 
-        status: targetTask.status,
-        boardColumn: targetTask.status
-      });
-    }
-
-    handleDragEnd();
-  }
-
-  // Open form for new task
-  function openNewTaskForm(status: TaskStatus = 'todo') {
-    editingTask = null;
-    isFormOpen = true;
-  }
-
-  // Open form for editing task
-  function openEditTaskForm(task: TaskWithDetails) {
-    editingTask = task;
-    isFormOpen = true;
-    dispatch('taskEdit', { task });
-  }
-
-  // Handle task form submit
-  function handleTaskFormSubmit(event: CustomEvent<{ task: TaskWithDetails }>) {
-    isFormOpen = false;
-    editingTask = null;
-  }
-
-  // Handle task form cancel
-  function handleTaskFormCancel() {
-    isFormOpen = false;
-    editingTask = null;
-  }
-
-  // Handle task selection
-  function handleTaskSelect(task: TaskWithDetails) {
-    dispatch('taskSelect', { task });
-  }
-
-  // Handle task completion
-  function handleTaskComplete(task: TaskWithDetails) {
-    dispatch('taskComplete', { task });
-  }
-
-  // Handle task deletion
-  function handleTaskDelete(task: TaskWithDetails) {
-    dispatch('taskDelete', { task });
-  }
-
-  // Format time display for better UX
-  function formatTime(minutes: number): string {
-    if (minutes < 60) {
-      return `${minutes}m`;
-    }
-    const hours = Math.floor(minutes / 60);
-    const mins = minutes % 60;
-    return mins > 0 ? `${hours}h ${mins}m` : `${hours}h`;
-  }
-
-  // Calculate column statistics
-  function getColumnStats(tasks: TaskWithDetails[]) {
-    const totalTasks = tasks.length;
-    const totalTime = tasks.reduce((sum, task) => sum + task.estimatedMinutes, 0);
-    
-    return {
-      count: totalTasks,
-      time: totalTime,
-      timeFormatted: formatTime(totalTime)
-    };
-  }
-
-  // Mobile swipe handlers
-  function handleTouchStart(e: TouchEvent) {
-    if (!isMobile || typeof window === 'undefined') return;
-    touchStartX = e.touches[0].clientX;
-    isSwiping = true;
-  }
-
-  function handleTouchMove(e: TouchEvent) {
-    if (!isMobile || !isSwiping || typeof window === 'undefined') return;
-    const currentX = e.touches[0].clientX;
-    swipeOffset = currentX - touchStartX;
-    
-    // Add resistance at edges
-    if ((currentColumnIndex === 0 && swipeOffset > 0) || 
-        (currentColumnIndex === columns.length - 1 && swipeOffset < 0)) {
-      swipeOffset *= 0.3;
-    }
-  }
-
-  function handleTouchEnd(e: TouchEvent) {
-    if (!isMobile || !isSwiping || typeof window === 'undefined') return;
-    
-    touchEndX = e.changedTouches[0].clientX;
-    const swipeDistance = touchEndX - touchStartX;
-    const threshold = 50; // minimum swipe distance
-    
-    if (Math.abs(swipeDistance) > threshold) {
-      if (swipeDistance > 0 && currentColumnIndex > 0) {
-        currentColumnIndex--;
-      } else if (swipeDistance < 0 && currentColumnIndex < columns.length - 1) {
-        currentColumnIndex++;
-      }
-    }
-    
-    swipeOffset = 0;
-    isSwiping = false;
-  }
-
-  function navigateColumn(direction: number) {
-    const newIndex = currentColumnIndex + direction;
-    if (newIndex >= 0 && newIndex < columns.length) {
-      currentColumnIndex = newIndex;
-    }
-  }
-
-  // Handle task movement from mobile TaskCard
-  function handleTaskMove(event: CustomEvent<{ task: TaskWithDetails; newStatus: TaskStatus }>) {
-    const { task, newStatus } = event.detail;
-    updateTask(task.id, { 
-      status: newStatus,
-      boardColumn: newStatus
-    });
-  }
-</script>
-
-<div class="kanban-board">
-  <!-- Board Header -->
-  <div class="board-header">
-    <h2 class="board-title">Task Board</h2>
-    {#if canEdit}
-      <button 
-        class="btn btn-primary"
-        onclick={() => openNewTaskForm()}
-        title="Add new task (Cmd+N)"
-      >
-        + New Task
-      </button>
-    {/if}
-  </div>
-
-  <!-- Mobile Column Indicators -->
-  {#if isMobile}
-    <div class="mobile-indicators">
-      <div class="mobile-indicators-left">
-        {#each columns as column, index}
-          {@const columnTasks = getTasksForColumn(column.id)}
-          <button 
-            class="indicator-dot" 
-            class:active={currentColumnIndex === index}
-            onclick={() => currentColumnIndex = index}
-            onkeydown={(e) => {
-              if (e.key === 'Enter' || e.key === ' ') {
-                e.preventDefault();
-                currentColumnIndex = index;
-              }
-            }}
-            aria-label="{column.title} ({columnTasks.length} tasks)"
-            title="{column.title} ({columnTasks.length} tasks)"
-          >
-            <Icon name={column.icon} size={16} color={currentColumnIndex === index ? 'white' : 'var(--nord4)'} />
-            {#if columnTasks.length > 0}
-              <span class="indicator-count indicator-count-{column.id}">
-                {columnTasks.length}
-              </span>
-            {/if}
-          </button>
-        {/each}
-      </div>
-      {#if canEdit}
-        <button 
-          class="mobile-add-task-btn"
-          onclick={() => openNewTaskForm()}
-          title="Add new task"
-          aria-label="Add new task"
-        >
-          +
-        </button>
-      {/if}
-    </div>
-  {/if}
-
-  <!-- Kanban Wrapper -->
-  <div class="kanban-wrapper" class:mobile={isMobile}>
-    <div 
-      class="kanban-columns"
-      class:mobile-columns={isMobile}
-      style={isMobile ? `transform: translateX(calc(-${currentColumnIndex * 33.333}% + ${swipeOffset}px))` : ''}
-      ontouchstart={isMobile && typeof window !== 'undefined' ? handleTouchStart : undefined}
-      ontouchmove={isMobile && typeof window !== 'undefined' ? handleTouchMove : undefined}
-      ontouchend={isMobile && typeof window !== 'undefined' ? handleTouchEnd : undefined}
-    >
-      {#each columns as column, index}
-        {#key [allTodoTasks, allInProgressTasks, allDoneTasks]}
-          {@const columnTasks = getTasksForColumn(column.id)}
-          {@const stats = getColumnStats(columnTasks)}
-          {#if typeof console !== 'undefined'}
-            {@html console.log(`🔄 Column ${column.title} - columnTasks:`, columnTasks.length, columnTasks) || ''}
-          {/if}
-        
-        <!-- Show all columns on desktop, and all columns on mobile for swipe -->
-        {#if !isMobile || true}
-          <div 
-            class="kanban-column column-{column.id}"
-            class:drag-over={draggedOverColumn === column.id}
-            class:active-mobile={isMobile && index === currentColumnIndex}
-            role="region"
-            aria-label="{column.title} tasks"
-            ondragover={(e) => handleColumnDragOver(e, column.id)}
-            ondrop={(e) => handleColumnDrop(e, column.id)}
-          >
-            <!-- Column Header -->
-            <div class="column-header">
-              <div class="column-title-row">
-                <div class="column-title-left">
-                  <span class="column-icon">
-                    <Icon name={column.icon} size={20} color="var(--nord6)" />
-                  </span>
-                  <h3 class="column-name">{column.title}</h3>
-                </div>
-            <div class="column-stats-inline">
-              <span class="task-count">{stats.count}</span>
-              {#if stats.time > 0}
-                <span class="time-estimate" title="Total estimated time">
-                  {stats.timeFormatted}
-                </span>
-              {/if}
-            </div>
-          </div>
-        </div>
-
-        <!-- Tasks List -->
-        <div class="tasks-list" role="list">
-          {#each columnTasks as task, index (task.id)}
-            <div
-              class="task-item kanban-task-card"
-              class:moving={draggedTask?.id === task.id}
-              role="listitem"
-              animate:flip={{ duration: 400, easing: quintOut }}
-              in:fly={{ x: -30, duration: 300, easing: backOut }}
-              out:fly={{ x: 30, duration: 200, easing: quintOut }}
-              ondrop={(e) => handleTaskDrop(e, task, index)}
-              ondragover={(e) => e.preventDefault()}
-            >
-              <TaskCard
-                {task}
-                {canEdit}
-                {isAuthenticated}
-                variant="kanban"
-                selectable={true}
-                draggable={canEdit}
-                showTimer={column.id !== 'done'}
-                on:select={() => handleTaskSelect(task)}
-                on:edit={() => openEditTaskForm(task)}
-                on:complete={() => handleTaskComplete(task)}
-                on:delete={() => handleTaskDelete(task)}
-                on:move={handleTaskMove}
-                on:dragstart={(e) => handleDragStart(task, e.detail.event)}
-                on:dragend={handleDragEnd}
-              />
-            </div>
-          {/each}
-
-          <!-- Empty state -->
-          {#if columnTasks.length === 0}
-            <div 
-              class="empty-column"
-              in:scale={{ duration: 300, easing: backOut, start: 0.8 }}
-              out:scale={{ duration: 200, easing: quintOut, start: 0.8 }}
-            >
-              <div class="empty-icon">
-                <Icon name={column.icon} size={48} color="var(--nord3)" />
-              </div>
-              <p class="empty-text">No tasks in {column.title.toLowerCase()}</p>
-              {#if column.addButtonText}
-                <button 
-                  class="btn btn-ghost btn-sm transition-all hover-scale active-press"
-                  onclick={() => openNewTaskForm(column.id)}
-                >
-                  {column.addButtonText}
-                </button>
-              {/if}
-            </div>
-          {/if}
-
-          <!-- Add Task Button (for non-empty columns) -->
-          {#if canEdit && column.addButtonText && columnTasks.length > 0}
-            <button 
-              class="add-task-btn transition-all hover-scale active-press"
-              onclick={() => openNewTaskForm(column.id)}
-              title="Add task to {column.title}"
-            >
-              + Add Task
-            </button>
-          {/if}
-          </div>
-          </div>
-          {/if}
-        {/key}
-      {/each}
-    </div>
-  </div>
-
-  <!-- Mobile Bottom Navigation -->
-  {#if isMobile}
-    <div class="mobile-bottom-nav">
-      <button 
-        class="nav-arrow nav-prev" 
-        disabled={currentColumnIndex === 0}
-        onclick={() => navigateColumn(-1)}
-        onkeydown={(e) => {
-          if (e.key === 'Enter' || e.key === ' ') {
-            e.preventDefault();
-            navigateColumn(-1);
-          }
-        }}
-        title="Previous column"
-        aria-label="Previous column"
-      >
-        <Icon name="arrow-left" size={20} color={currentColumnIndex === 0 ? 'var(--nord3)' : 'var(--nord6)'} />
-      </button>
-      <span class="current-column-name">
-        {columns[currentColumnIndex].title}
-      </span>
-      <button 
-        class="nav-arrow nav-next" 
-        disabled={currentColumnIndex === columns.length - 1}
-        onclick={() => navigateColumn(1)}
-        onkeydown={(e) => {
-          if (e.key === 'Enter' || e.key === ' ') {
-            e.preventDefault();
-            navigateColumn(1);
-          }
-        }}
-        title="Next column"
-        aria-label="Next column"
-      >
-        <Icon name="arrow-right" size={20} color={currentColumnIndex === columns.length - 1 ? 'var(--nord3)' : 'var(--nord6)'} />
-      </button>
-    </div>
-  {/if}
-=======
 	import { createEventDispatcher, onMount } from 'svelte';
 	import { fly, scale, fade } from 'svelte/transition';
 	import { flip } from 'svelte/animate';
@@ -505,6 +10,10 @@
 	import SkeletonLoader from '$lib/components/base/SkeletonLoader.svelte';
 	import { todoTasks, inProgressTasks, doneTasks, updateTask, loadingTasks } from '$lib/stores';
 	import type { TaskWithDetails, TaskStatus } from '$lib/types/database';
+
+	// Permission props passed from parent
+	export let canEdit = false;
+	export let isAuthenticated = false;
 
 	const dispatch = createEventDispatcher<{
 		taskSelect: { task: TaskWithDetails };
@@ -781,13 +290,15 @@
 	<div class="board-header-container">
 		<div class="board-header">
 			<h2 class="board-title">Task Board</h2>
-			<button
-				class="btn btn-primary"
-				onclick={() => openNewTaskForm()}
-				title="Add new task (Cmd+N)"
-			>
-				+ New Task
-			</button>
+			{#if canEdit}
+				<button
+					class="btn btn-primary"
+					onclick={() => openNewTaskForm()}
+					title="Add new task (Cmd+N)"
+				>
+					+ New Task
+				</button>
+			{/if}
 		</div>
 	</div>
 
@@ -823,14 +334,16 @@
 					</button>
 				{/each}
 			</div>
-			<button
-				class="mobile-add-task-btn"
-				onclick={() => openNewTaskForm()}
-				title="Add new task"
-				aria-label="Add new task"
-			>
-				+
-			</button>
+			{#if canEdit}
+				<button
+					class="mobile-add-task-btn"
+					onclick={() => openNewTaskForm()}
+					title="Add new task"
+					aria-label="Add new task"
+				>
+					+
+				</button>
+			{/if}
 		</div>
 	{/if}
 
@@ -915,9 +428,11 @@
 										>
 											<TaskCard
 												{task}
+												{canEdit}
+												{isAuthenticated}
 												variant="kanban"
 												selectable={true}
-												draggable={true}
+												draggable={canEdit}
 												showTimer={column.id !== 'done'}
 												on:select={() => handleTaskSelect(task)}
 												on:edit={() => openEditTaskForm(task)}
@@ -941,7 +456,7 @@
 												<Icon name={column.icon} size={48} color="var(--nord3)" />
 											</div>
 											<p class="empty-text">No tasks in {column.title.toLowerCase()}</p>
-											{#if column.addButtonText}
+											{#if canEdit && column.addButtonText}
 												<button
 													class="btn btn-ghost btn-sm hover-scale active-press transition-all"
 													onclick={() => openNewTaskForm(column.id)}
@@ -954,7 +469,7 @@
 								{/if}
 
 								<!-- Add Task Button (for non-empty columns) -->
-								{#if column.addButtonText && columnTasks.length > 0}
+								{#if canEdit && column.addButtonText && columnTasks.length > 0}
 									<button
 										class="add-task-btn hover-scale active-press transition-all"
 										onclick={() => openNewTaskForm(column.id)}
@@ -1017,7 +532,6 @@
 			</button>
 		</div>
 	{/if}
->>>>>>> 8b5b9e28
 </div>
 
 <!-- Task Form Modal -->
@@ -1030,598 +544,16 @@
 />
 
 <style>
-<<<<<<< HEAD
-  .kanban-board {
-    display: flex;
-    flex-direction: column;
-    height: 100%;
-    gap: 0.5rem;
-    background: var(--nord0);
-    box-sizing: border-box;
-  }
-
-  .board-header {
-    display: flex;
-    align-items: center;
-    justify-content: space-between;
-    padding: 1.25rem 1.5rem;
-    margin: 1rem;
-    margin-bottom: 0;
-    background: var(--nord1);
-    border: 1px solid var(--nord3);
-    border-radius: var(--radius-lg);
-    box-shadow: 0 1px 3px rgba(0, 0, 0, 0.1);
-    box-sizing: border-box;
-  }
-
-  .board-title {
-    font-size: 1.75rem;
-    font-weight: 700;
-    color: var(--nord6);
-    margin: 0;
-    letter-spacing: -0.025em;
-  }
-
-  .btn {
-    padding: 0.75rem 1.5rem;
-    border: none;
-    border-radius: var(--radius-lg);
-    font-size: 0.875rem;
-    font-weight: 600;
-    cursor: pointer;
-    transition: all 0.2s ease;
-    display: inline-flex;
-    align-items: center;
-    gap: 0.5rem;
-    box-shadow: 0 1px 2px rgba(0, 0, 0, 0.05);
-  }
-
-  .btn-primary {
-    background: var(--nord8);
-    color: var(--nord0);
-  }
-
-  .btn-primary:hover {
-    background: var(--nord9);
-    transform: translateY(-2px);
-    box-shadow: 0 4px 12px rgba(129, 161, 193, 0.3);
-  }
-
-  .btn-ghost {
-    background: transparent;
-    color: var(--nord4);
-    border: 1px solid var(--nord3);
-  }
-
-  .btn-ghost:hover {
-    background: var(--nord2);
-    border-color: var(--nord4);
-  }
-
-  .btn-sm {
-    padding: 0.375rem 0.75rem;
-    font-size: 0.75rem;
-  }
-
-  .kanban-columns {
-    display: grid;
-    grid-template-columns: 1fr 1fr;
-    grid-template-rows: 1fr 1fr;
-    gap: 1.5rem;
-    flex: 1;
-    width: 100%;
-    min-height: 0;
-    height: 600px; /* Fixed height for proper layout */
-    padding: 1rem;
-    box-sizing: border-box;
-  }
-
-  .kanban-column {
-    background: var(--nord1);
-    border: 1px solid var(--nord3);
-    border-radius: var(--radius-lg);
-    display: flex;
-    flex-direction: column;
-    transition: all 0.2s ease;
-    box-shadow: 0 2px 8px rgba(0, 0, 0, 0.06);
-    overflow: hidden;
-  }
-
-  .kanban-column.drag-over {
-    border-color: var(--nord8);
-    box-shadow: 0 0 0 2px rgba(129, 161, 193, 0.2);
-  }
-
-  /* Column-specific grid positioning and styling */
-  .column-todo {
-    grid-row: 1 / 3; /* Spans both rows (full height) */
-    grid-column: 1;
-    background: linear-gradient(135deg, var(--nord1) 0%, rgba(129, 161, 193, 0.03) 100%);
-    border-color: rgba(129, 161, 193, 0.2);
-  }
-
-  .column-in_progress {
-    grid-row: 1;
-    grid-column: 2;
-    background: linear-gradient(135deg, var(--nord1) 0%, rgba(235, 203, 139, 0.03) 100%);
-    border-color: rgba(235, 203, 139, 0.2);
-  }
-
-  .column-done {
-    grid-row: 2;
-    grid-column: 2;
-    background: linear-gradient(135deg, var(--nord1) 0%, rgba(163, 190, 140, 0.03) 100%);
-    border-color: rgba(163, 190, 140, 0.2);
-  }
-
-  .column-header {
-    padding: 1.25rem 1.5rem;
-    border-bottom: 1px solid rgba(255, 255, 255, 0.1);
-    background: rgba(255, 255, 255, 0.02);
-    backdrop-filter: blur(10px);
-  }
-
-  .column-title-row {
-    display: flex;
-    align-items: center;
-    justify-content: space-between;
-    width: 100%;
-  }
-
-  .column-title-left {
-    display: flex;
-    align-items: center;
-    gap: 0.75rem;
-  }
-
-  .column-icon {
-    font-size: 1.25rem;
-    color: var(--nord4);
-    font-weight: 400;
-  }
-
-  .column-name {
-    font-size: 1.125rem;
-    font-weight: 700;
-    color: var(--nord6);
-    margin: 0;
-    letter-spacing: -0.01em;
-  }
-
-  .column-stats-inline {
-    display: flex;
-    align-items: center;
-    gap: 0.75rem;
-  }
-
-  .task-count {
-    background: var(--nord2);
-    color: var(--nord6);
-    font-size: 0.8125rem;
-    font-weight: 700;
-    padding: 0.25rem 0.625rem;
-    border-radius: 1rem;
-    min-width: 1.5rem;
-    text-align: center;
-    box-shadow: 0 1px 3px rgba(0, 0, 0, 0.1);
-    border: 1px solid var(--nord3);
-  }
-
-  .time-estimate {
-    color: var(--nord8);
-    background: rgba(129, 161, 193, 0.1);
-    padding: 0.25rem 0.5rem;
-    border-radius: var(--radius-md);
-    font-weight: 600;
-    font-size: 0.8125rem;
-  }
-
-  .tasks-list {
-    flex: 1;
-    padding: 1rem;
-    overflow-y: auto;
-    display: flex;
-    flex-direction: column;
-    gap: 0.75rem;
-  }
-
-  .task-item {
-    transition: transform 0.2s ease;
-    width: 100%;
-  }
-
-  .empty-column {
-    display: flex;
-    flex-direction: column;
-    align-items: center;
-    justify-content: center;
-    text-align: center;
-    padding: 2rem 1rem;
-    color: var(--nord4);
-    flex: 1;
-  }
-
-  .empty-icon {
-    font-size: 2rem;
-    margin-bottom: 0.5rem;
-    opacity: 0.5;
-  }
-
-  .empty-text {
-    font-size: 0.875rem;
-    margin: 0 0 1rem;
-  }
-
-  .add-task-btn {
-    padding: 0.75rem;
-    border: 2px dashed var(--nord3);
-    border-radius: var(--radius-md);
-    background: transparent;
-    color: var(--nord4);
-    font-size: 0.875rem;
-    cursor: pointer;
-    transition: all 0.2s ease;
-    margin-top: 0.5rem;
-  }
-
-  .add-task-btn:hover {
-    border-color: var(--nord8);
-    color: var(--nord8);
-    background: rgba(129, 161, 193, 0.05);
-  }
-
-  .kanban-wrapper {
-    background: var(--nord1);
-    border: 1px solid var(--nord3);
-    border-radius: var(--radius-lg);
-    margin: 1rem;
-    flex: 1;
-    box-sizing: border-box;
-    overflow-x: hidden;
-  }
-
-  /* Mobile Styles */
-  .kanban-wrapper.mobile {
-    overflow: hidden;
-    position: relative;
-    flex: 1;
-    padding: 0;
-    width: 100%;
-    max-width: 100%;
-  }
-
-  .kanban-columns.mobile-columns {
-    display: flex;
-    transition: transform 0.3s ease-out;
-    width: 300%; /* 3 columns × 100% */
-    height: 100%;
-    grid-template-columns: none;
-    grid-template-rows: none;
-  }
-
-  .mobile-columns .kanban-column {
-    width: 33.333%; /* Each column takes 1/3 of total width */
-    grid-row: auto !important;
-    grid-column: auto !important;
-    flex-shrink: 0;
-    height: 100%;
-    min-height: 0;
-  }
-
-  .mobile-indicators {
-    display: none;
-    justify-content: space-between;
-    align-items: center;
-    gap: 0.75rem;
-    padding: 1rem;
-    margin: 1rem;
-    margin-bottom: 0;
-    background: var(--nord1);
-    border: 1px solid var(--nord3);
-    border-radius: var(--radius-lg);
-  }
-
-  .mobile-indicators-left {
-    display: flex;
-    gap: 0.75rem;
-    align-items: center;
-  }
-
-  .indicator-dot {
-    width: 3rem;
-    height: 3rem;
-    border-radius: 50%;
-    border: 2px solid var(--nord3);
-    background: var(--nord2);
-    position: relative;
-    cursor: pointer;
-    transition: all 0.2s ease;
-    display: flex;
-    align-items: center;
-    justify-content: center;
-  }
-
-  .indicator-dot.active {
-    background: var(--nord8);
-    border-color: var(--nord8);
-    transform: scale(1.1);
-  }
-
-  .indicator-count {
-    position: absolute;
-    top: -8px;
-    right: -8px;
-    color: white;
-    font-size: 0.75rem;
-    padding: 2px 6px;
-    border-radius: 10px;
-    font-weight: 600;
-    min-width: 1.25rem;
-    text-align: center;
-  }
-
-  /* Color coding for task count badges */
-  .indicator-count-todo {
-    background: var(--nord12); /* Orange */
-  }
-
-  .indicator-count-in_progress {
-    background: var(--nord14); /* Green */
-  }
-
-  .indicator-count-done {
-    background: var(--nord3); /* Gray */
-    color: var(--nord6); /* Better contrast for gray background */
-  }
-
-  .mobile-add-task-btn {
-    width: 2.5rem;
-    height: 2.5rem;
-    border-radius: 50%;
-    background: var(--nord8);
-    color: white;
-    border: none;
-    cursor: pointer;
-    transition: all 0.2s ease;
-    display: flex;
-    align-items: center;
-    justify-content: center;
-    font-size: 1.25rem;
-    font-weight: bold;
-    box-shadow: 0 2px 8px rgba(0, 0, 0, 0.1);
-  }
-
-  .mobile-add-task-btn:hover {
-    background: var(--nord9);
-    transform: scale(1.05);
-    box-shadow: 0 4px 12px rgba(0, 0, 0, 0.15);
-  }
-
-  .mobile-bottom-nav {
-    display: none;
-    align-items: center;
-    justify-content: space-between;
-    padding: 1rem;
-    background: var(--nord1);
-    border-top: 1px solid var(--nord3);
-  }
-
-  .nav-arrow {
-    width: 3rem;
-    height: 3rem;
-    border-radius: 50%;
-    background: var(--nord2);
-    border: 1px solid var(--nord3);
-    cursor: pointer;
-    transition: all 0.2s ease;
-    display: flex;
-    align-items: center;
-    justify-content: center;
-  }
-
-  .nav-arrow:not(:disabled):hover {
-    background: var(--nord3);
-    transform: scale(1.05);
-  }
-
-  .nav-arrow:disabled {
-    opacity: 0.3;
-    cursor: not-allowed;
-  }
-
-  .current-column-name {
-    font-size: 1rem;
-    font-weight: 600;
-    color: var(--nord6);
-  }
-
-  /* Responsive Breakpoints */
-  @media (max-width: 767px) {
-    .mobile-indicators {
-      display: flex;
-    }
-
-    .mobile-bottom-nav {
-      display: flex;
-    }
-
-    /* Hide desktop grid positioning */
-    .column-todo { grid-row: auto !important; grid-column: auto !important; }
-    .column-in_progress { grid-row: auto !important; grid-column: auto !important; }
-    .column-done { grid-row: auto !important; grid-column: auto !important; }
-
-    /* Hide desktop add button on mobile - using inline button instead */
-    .board-header .btn-primary {
-      display: none;
-    }
-
-    .kanban-board {
-      gap: 0.5rem;
-      margin: 0.5rem;
-      overflow-x: hidden;
-      height: 100vh;
-      padding-bottom: 4rem; /* Space for bottom nav */
-    }
-
-    .board-header {
-      padding: 0.75rem 1rem;
-      margin: 0;
-      margin-bottom: 0.5rem;
-      flex-direction: row;
-      align-items: center;
-      justify-content: center;
-      gap: 0.5rem;
-      text-align: center;
-    }
-
-    .board-title {
-      font-size: 1.25rem;
-      text-align: center;
-      margin: 0;
-    }
-
-    .mobile-indicators {
-      margin: 0;
-      margin-bottom: 0.5rem;
-      padding: 0.75rem 1rem;
-    }
-
-    .kanban-wrapper {
-      margin: 0;
-      flex: 1;
-      min-height: 0;
-      border-radius: 0.5rem;
-    }
-
-    .kanban-columns {
-      padding: 0;
-      height: 100%;
-    }
-
-    .mobile-columns .kanban-column {
-      margin: 0;
-      border-radius: 0;
-      border-left: none;
-      border-right: none;
-      border-top: none;
-    }
-
-    .mobile-columns .kanban-column:first-child {
-      border-left: 1px solid var(--nord3);
-      border-radius: 0.5rem 0 0 0.5rem;
-    }
-
-    .mobile-columns .kanban-column:last-child {
-      border-right: 1px solid var(--nord3);
-      border-radius: 0 0.5rem 0.5rem 0;
-    }
-
-    .column-header {
-      padding: 1rem;
-      border-bottom: 1px solid var(--nord3);
-    }
-
-    .column-name {
-      font-size: 1rem;
-    }
-
-    .tasks-list {
-      padding: 0.75rem;
-      gap: 0.5rem;
-    }
-
-    .mobile-bottom-nav {
-      position: fixed;
-      bottom: 0;
-      left: 0;
-      right: 0;
-      background: var(--nord1);
-      border-top: 1px solid var(--nord3);
-      padding: 0.75rem 1rem;
-      z-index: 100;
-    }
-
-    .indicator-dot {
-      width: 2.5rem;
-      height: 2.5rem;
-    }
-
-    .mobile-add-task-btn {
-      width: 2.25rem;
-      height: 2.25rem;
-      font-size: 1rem;
-    }
-  }
-
-  /* Tablet - Keep Desktop Grid */
-  @media (min-width: 768px) and (max-width: 1024px) {
-    .board-header {
-      flex-direction: column;
-      align-items: stretch;
-      gap: 1rem;
-    }
-
-    .board-title {
-      text-align: center;
-    }
-  }
-
-
-  /* High contrast mode */
-  @media (prefers-contrast: high) {
-    .kanban-column {
-      border-width: 2px;
-    }
-
-    .column-header {
-      border-bottom-width: 2px;
-    }
-
-    .add-task-btn {
-      border-width: 3px;
-    }
-  }
-
-  /* Reduced motion */
-  @media (prefers-reduced-motion: reduce) {
-    .kanban-column,
-    .task-item,
-    .btn,
-    .add-task-btn {
-      transition: none;
-    }
-  }
-
-  /* Focus styles for accessibility */
-  .btn:focus,
-  .add-task-btn:focus {
-    outline: 2px solid var(--nord8);
-    outline-offset: 2px;
-  }
-
-  /* Print styles */
-  @media print {
-    .board-header {
-      page-break-after: avoid;
-    }
-
-    .kanban-columns {
-      grid-template-columns: 1fr;
-      gap: 0.5rem;
-    }
-
-    .btn,
-    .add-task-btn {
-      display: none;
-    }
-  }
-=======
 	.kanban-board {
 		display: flex;
 		flex-direction: column;
 		background: var(--nord0);
 		box-sizing: border-box;
 		margin: 1rem;
+	}
+
+	.board-header-container {
+		margin-bottom: 1rem;
 	}
 
 	.board-header {
@@ -1634,7 +566,6 @@
 		border-radius: var(--radius-lg);
 		box-shadow: 0 1px 3px rgba(0, 0, 0, 0.1);
 		box-sizing: border-box;
-		margin-bottom: 1rem;
 	}
 
 	.board-title {
@@ -2173,5 +1104,4 @@
 			display: none;
 		}
 	}
->>>>>>> 8b5b9e28
 </style>